--- conflicted
+++ resolved
@@ -1,11 +1,7 @@
 [package]
 name = "tsp-toolkit-kic-lib"
 description = "A library specifically enabling communication to Tektronix and Keithley, TSP-enabled instruments"
-<<<<<<< HEAD
 version = "0.21.0"
-=======
-version = "0.19.10"
->>>>>>> e0bf28d6
 authors = ["Tektronix, Inc."]
 edition = "2021"
 repository = "https://github.com/tektronix/tsp-toolkit-kic-lib"
